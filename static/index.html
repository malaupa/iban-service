--- conflicted
+++ resolved
@@ -42,11 +42,8 @@
 		        <h2>IBAN Validation and Calculation<small>(beta)</small></h2>
 		        <p class="lead">Validate and calculate IBAN numbers through the following form or by using our webservice. See below for examples on how to use it. </p>
 		      </div>
-<<<<<<< HEAD
 					<p><b> Update (2016/07/08) </b>: Added BIC data for Luxembourg.
-=======
           <p><b> Update (2016/06/19) </b>: Updated BIC data for Belgium, Germany and Netherlands.</p>
->>>>>>> 38081032
           <p><b> Update (2016/03/20) </b>: IBAN Codes (<a href="/v2/calculate/DE/1/9" class="smaller">sample</a>) are automatically validated after calculating.</p>
           <p><b> Update (2016/01/07) </b>: Calculate IBAN Codes Beta (<a href="calculate/be/539/007547034" class="smaller">sample</a>)</p>
           <p class="text-danger">This is Beta functionality, so please make sure that you validate the result manually or by using the validation service.</p>
